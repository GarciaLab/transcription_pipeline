--- conflicted
+++ resolved
@@ -77,7 +77,6 @@
     # the length, but here we omit it as it does not affect the location of the
     # minimum.
     length = peak_height * x1 - width * y1
-    print(length)
     arg_level = np.argmax(length) + arg_low_level
 
     if flip:
@@ -92,11 +91,7 @@
     frame of a movie before collating the results in a bandpass-filtered movie of the
     same shape as input `movie`.
     """
-<<<<<<< HEAD
-    bandpassed_movie = np.empty_like(movie, dtype=np.float16)
-=======
     bandpassed_movie = np.empty_like(movie, dtype=np.float32)
->>>>>>> 7d93bc8d
 
     num_timepoints = movie.shape[0]
     for i in range(num_timepoints):
@@ -107,18 +102,11 @@
             # https://stackoverflow.com/a/36307291
             nan_mask = np.isnan(frame)
 
-<<<<<<< HEAD
-            frame_cast_zero = frame.astype(np.float16)
-            frame_cast_zero[nan_mask] = 0
-
-            frame_norm = np.ones_like(frame, dtype=np.float16)
-=======
             # Converting to float32 instead of float64 to save some memory.
             frame_cast_zero = img_as_float32(frame)
             frame_cast_zero[nan_mask] = 0
 
             frame_norm = np.ones_like(frame, dtype=np.float32)
->>>>>>> 7d93bc8d
             frame_norm[nan_mask] = 0
 
             low_sigma_gaussian = gaussian(frame_cast_zero, sigma=low_sigma)
